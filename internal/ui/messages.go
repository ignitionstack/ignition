--- conflicted
+++ resolved
@@ -11,7 +11,6 @@
 	"github.com/charmbracelet/lipgloss"
 )
 
-<<<<<<< HEAD
 // Enhanced symbols with consistent appearance
 const (
 	SuccessSymbol    = "✓"
@@ -40,9 +39,8 @@
 	}
 
 	// Multi-line styled logo for larger terminals
-	logo := `
-█ █▀▀ █▄░█ █ ▀█▀ █ █▀█ █▄░█
-█ █▄█ █░▀█ █ ░█░ █ █▄█ █░▀█`
+	logo := `█ █▀▀ █▄░█ █ ▀█▀ █ █▀█ █▄░█
+█ █▄█ █░▀█ █ ░█░ █ █▄█ █░▀█`
 
 	// Apply gradient colors to the logo
 	lines := strings.Split(logo, "\n")
@@ -58,7 +56,7 @@
 	}
 
 	// Print subtitle
-	subtitle := "\nWebAssembly Function Platform"
+	subtitle := "WebAssembly Function Platform"
 	fmt.Println(CenterText(SubtitleStyle.Render(subtitle)))
 }
 
@@ -81,20 +79,6 @@
 		Render(ErrorStyle.Bold(true).Render(ErrorSymbol + " Error: " + message))
 
 	fmt.Println(errorBox)
-=======
-// Standard symbols for consistent appearance
-const (
-	SuccessSymbol = "✓"
-	ErrorSymbol   = "✗"
-	InfoSymbol    = "ℹ"
-	WarningSymbol = "⚠"
-	BulletSymbol  = "•"
-)
-
-// PrintSuccess prints a success message with the standard success style
-func PrintSuccess(message string) {
-	fmt.Println(SuccessStyle.Bold(false).Render(SuccessSymbol + " " + message))
->>>>>>> 86fc7d63
 }
 
 // PrintWarning prints a warning message with enhanced styling
@@ -112,7 +96,6 @@
 
 // PrintMetadata prints metadata with styled label and value
 func PrintMetadata(label, value string) {
-<<<<<<< HEAD
 	if value == "" {
 		fmt.Printf("%s %s\n",
 			SuccessStyle.Render(CheckmarkSymbol),
@@ -123,11 +106,6 @@
 			DimStyle.Bold(true).Render(label),
 			InfoStyle.Render(value))
 	}
-=======
-	fmt.Printf("%s %s\n",
-		lipgloss.NewStyle().Foreground(lipgloss.Color(InfoColor)).Render(InfoSymbol),
-		lipgloss.NewStyle().Foreground(lipgloss.Color(DimTextColor)).Render(label+" "+value))
->>>>>>> 86fc7d63
 }
 
 // PrintStep prints a step in a multi-step process
@@ -141,7 +119,6 @@
 
 // PrintHighlight prints highlighted text
 func PrintHighlight(text string) {
-<<<<<<< HEAD
 	fmt.Println(TitleStyle.Render(text))
 }
 
@@ -187,9 +164,6 @@
 
 	separator := strings.Repeat("─", width)
 	fmt.Println(DimStyle.Render(separator))
-=======
-	fmt.Printf("%s\n", lipgloss.NewStyle().Foreground(lipgloss.Color(AccentColor)).Render(text))
->>>>>>> 86fc7d63
 }
 
 // Table represents a formatted table with headers and rows
@@ -211,7 +185,6 @@
 		ColumnWidth: columnWidth,
 	}
 }
-<<<<<<< HEAD
 
 // AddRow adds a new row to the table
 func (t *Table) AddRow(values ...string) {
@@ -235,31 +208,6 @@
 		panic(fmt.Sprintf("Row has %d values, expected %d", len(values), len(t.Headers)))
 	}
 
-=======
-
-// AddRow adds a new row to the table
-func (t *Table) AddRow(values ...string) {
-	if len(values) != len(t.Headers) {
-		panic(fmt.Sprintf("Row has %d values, expected %d", len(values), len(t.Headers)))
-	}
-
-	// Update column widths if necessary
-	for i, v := range values {
-		if len(v)+4 > t.ColumnWidth[i] {
-			t.ColumnWidth[i] = len(v) + 4
-		}
-	}
-
-	t.Rows = append(t.Rows, values)
-}
-
-// AddRowWithStyles adds a row with styled values
-func (t *Table) AddRowWithStyles(values []string, styles []lipgloss.Style) []string {
-	if len(values) != len(t.Headers) {
-		panic(fmt.Sprintf("Row has %d values, expected %d", len(values), len(t.Headers)))
-	}
-
->>>>>>> 86fc7d63
 	styledValues := make([]string, len(values))
 	for i, v := range values {
 		if i < len(styles) {
@@ -279,25 +227,16 @@
 
 	switch status {
 	case "running":
-<<<<<<< HEAD
 		return RunningStyle.Render(SuccessSymbol + " " + status)
 	case "stopped", "error", "failed":
 		return ErrorStyle.Render(ErrorSymbol + " " + status)
 	case "pending":
 		return PendingStyle.Render("⋯ " + status)
-=======
-		return SuccessStyle.Render(status)
-	case "stopped", "error", "failed":
-		return ErrorStyle.Render(status)
-	case "pending":
-		return InfoStyle.Render(status)
->>>>>>> 86fc7d63
 	default:
 		return status
 	}
 }
 
-<<<<<<< HEAD
 // RenderTable renders the table with enhanced styling
 func RenderTable(table *Table) string {
 	// Calculate total width for responsive sizing
@@ -321,23 +260,6 @@
 
 	// Format string for header and rows with no leading space
 	headerFormat := ""
-=======
-// RenderTable renders the table with consistent styling
-func RenderTable(table *Table) string {
-	tableHeaderStyle := lipgloss.NewStyle().
-		Bold(true).
-		Foreground(lipgloss.Color(InfoColor)).
-		BorderStyle(lipgloss.NormalBorder()).
-		BorderForeground(lipgloss.Color(DimTextColor)).
-		BorderBottom(true)
-
-	tableRowStyle := lipgloss.NewStyle().
-		Foreground(lipgloss.Color("255")).
-		PaddingLeft(1)
-
-	// Format string for header and rows
-	headerFormat := " "
->>>>>>> 86fc7d63
 	for i, width := range table.ColumnWidth {
 		headerFormat += fmt.Sprintf("%%-%ds", width)
 		if i < len(table.ColumnWidth)-1 {
@@ -345,7 +267,6 @@
 		}
 	}
 
-<<<<<<< HEAD
 	// Add header row with enhanced styling
 	var tableRows []string
 	tableRows = append(tableRows, TableHeaderStyle.Render(fmt.Sprintf(headerFormat, toInterfaceSlice(table.Headers)...)))
@@ -373,20 +294,6 @@
 
 	// Add vertical spacing around the table by wrapping in empty lines
 	return fmt.Sprintf("\n%s\n", renderedTable)
-=======
-	// Add header row
-	var tableRows []string
-	tableRows = append(tableRows, tableHeaderStyle.Render(fmt.Sprintf(headerFormat, toInterfaceSlice(table.Headers)...)))
-
-	// Add data rows
-	for _, row := range table.Rows {
-		tableRows = append(tableRows, tableRowStyle.Render(fmt.Sprintf(headerFormat, toInterfaceSlice(row)...)))
-	}
-
-	// Join rows into a table
-	renderedTable := lipgloss.JoinVertical(lipgloss.Left, tableRows...)
-	return lipgloss.JoinVertical(lipgloss.Left, "\n", renderedTable, "\n")
->>>>>>> 86fc7d63
 }
 
 // Helper to convert string slice to interface slice for fmt.Sprintf
@@ -435,11 +342,7 @@
 func (m ResultDisplayModel) View() string {
 	var message string
 	if m.copied {
-<<<<<<< HEAD
 		message = SuccessStyle.Render(SuccessSymbol + " Copied to clipboard!")
-=======
-		message = SuccessStyle.Render(SuccessSymbol + " Result copied to clipboard!")
->>>>>>> 86fc7d63
 	} else {
 		message = InfoStyle.Render("Press 'c' to copy, 'q' to quit")
 	}
@@ -464,7 +367,6 @@
 	return builder.String()
 }
 
-<<<<<<< HEAD
 // StyleServiceName applies appropriate styling to service names
 func StyleServiceName(serviceName string) string {
 	return TitleStyle.Render(serviceName)
@@ -478,20 +380,6 @@
 		Align(lipgloss.Center).
 		Width(40).
 		Render(DimStyle.Render(message))
-=======
-// PrintError prints an error message with the standard error style
-func PrintError(message string) {
-	fmt.Println(ErrorStyle.Render(fmt.Sprintf(ErrorSymbol+" Error: %s", message)))
-}
-
-// PrintWarning prints a warning message with an appropriate style
-func PrintWarning(message string) {
-	warningStyle := lipgloss.NewStyle().
-		Foreground(lipgloss.Color("#FFA500")). // Orange for warnings
-		Bold(true)
-	fmt.Println(warningStyle.Render(fmt.Sprintf(WarningSymbol+" Warning: %s", message)))
-}
->>>>>>> 86fc7d63
 
 	fmt.Println(CenterText(box))
 }