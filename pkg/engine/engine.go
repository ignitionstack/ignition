package engine

import (
	"context"
	"fmt"
	"os"
	"path/filepath"
	"time"

	"github.com/dgraph-io/badger/v4"
	"github.com/ignitionstack/ignition/internal/repository"
	"github.com/ignitionstack/ignition/internal/services"
	"github.com/ignitionstack/ignition/pkg/engine/components"
	"github.com/ignitionstack/ignition/pkg/engine/logging"
	"github.com/ignitionstack/ignition/pkg/manifest"
	"github.com/ignitionstack/ignition/pkg/registry"
	localRegistry "github.com/ignitionstack/ignition/pkg/registry/local"
	"github.com/ignitionstack/ignition/pkg/types"
)

// Alias logging levels for backward compatibility.
const (
	LevelInfo    = logging.LevelInfo
	LevelWarning = logging.LevelWarning
	LevelError   = logging.LevelError
	LevelDebug   = logging.LevelDebug
)

// It implements the FunctionManager and RegistryOperator interfaces.
type Engine struct {
	// Core dependencies
	registry       registry.Registry
	functionSvc    services.FunctionService
	defaultTimeout time.Duration
	logger         logging.Logger
	logStore       *logging.FunctionLogStore

	// Components
	pluginManager   PluginManager
	circuitBreakers CircuitBreakerManager

	// Function management abstractions
	functionManager  FunctionManager
	functionLoader   *FunctionLoader
	functionExecutor *FunctionExecutor

	// Server configuration
	socketPath  string
	httpAddr    string
	initialized bool

	// Configuration
	options *Options
}

// NewEngine creates a new engine instance with default logger and options.
func NewEngine(socketPath, httpAddr string, registryDir string) (*Engine, error) {
	logger := logging.NewStdLogger(os.Stdout)
	options := DefaultEngineOptions()
	return NewEngineWithOptions(socketPath, httpAddr, registryDir, logger, options)
}

// NewEngineWithLogger creates a new engine instance with custom logger.
func NewEngineWithLogger(socketPath, httpAddr string, registryDir string, logger logging.Logger) (*Engine, error) {
	options := DefaultEngineOptions()
	return NewEngineWithOptions(socketPath, httpAddr, registryDir, logger, options)
}

// NewEngineWithOptions creates a new engine instance with custom logger and options.
func NewEngineWithOptions(socketPath, httpAddr string, registryDir string, logger logging.Logger, options *Options) (*Engine, error) {
	registry, err := setupRegistry(registryDir)
	if err != nil {
		return nil, fmt.Errorf("failed to setup registry: %w", err)
	}

	functionService := services.NewFunctionService()

	return NewEngineWithDependencies(
		socketPath,
		httpAddr,
		registry,
		functionService,
		logger,
		options,
	), nil
}

// NewEngineWithDependencies creates a new engine with custom dependencies.
func NewEngineWithDependencies(
	socketPath,
	httpAddr string,
	registry registry.Registry,
	functionService services.FunctionService,
	logger logging.Logger,
	options *Options,
) *Engine {
	if options == nil {
		options = DefaultEngineOptions()
	}

	logStore := logging.NewFunctionLogStore(options.LogStoreCapacity)

	// Create core components
	pluginManager := components.NewPluginManager(logger, components.PluginManagerSettings{
		TTL:             options.PluginManagerSettings.TTL,
		CleanupInterval: options.PluginManagerSettings.CleanupInterval,
	})
	circuitBreakerManager := components.NewCircuitBreakerManagerWithOptions(options.CircuitBreakerSettings)

	// Create function management abstractions
	functionLoader := NewFunctionLoader(registry, pluginManager, circuitBreakerManager, logStore, logger)
	functionExecutor := NewFunctionExecutor(pluginManager, circuitBreakerManager, logStore, logger, options.DefaultTimeout)
	functionManager := NewFunctionManager(functionLoader, functionExecutor, registry, functionService, options.DefaultTimeout)

	return &Engine{
		registry:         registry,
		functionSvc:      functionService,
		socketPath:       socketPath,
		httpAddr:         httpAddr,
		logger:           logger,
		initialized:      true,
		defaultTimeout:   options.DefaultTimeout,
		logStore:         logStore,
		pluginManager:    pluginManager,
		circuitBreakers:  circuitBreakerManager,
		functionLoader:   functionLoader,
		functionExecutor: functionExecutor,
		functionManager:  functionManager,
		options:          options,
	}
}

// setupRegistry initializes the registry with a badger database.
func setupRegistry(registryDir string) (registry.Registry, error) {
	opts := badger.DefaultOptions(filepath.Join(registryDir, "registry.db"))
	opts.Logger = nil

	db, err := badger.Open(opts)
	if err != nil {
		return nil, fmt.Errorf("failed to open registry database: %w", err)
	}

	dbRepo := repository.NewBadgerDBRepository(db)
	return localRegistry.NewLocalRegistry(registryDir, dbRepo), nil
}

// Start initializes the engine components and starts the HTTP server.
//
// The server will continue running until terminated or an error occurs.
//
// Returns:
//   - error: Any error that occurred during startup
func (e *Engine) Start() error {
	// Validate engine state
	if err := e.validateState(); err != nil {
		return err
	}

	// Create context for cleanup routines
	ctx, cancel := context.WithCancel(context.Background())
	defer cancel()

	// Initialize components
	e.initializeComponents(ctx)

	// Set up and start the server
	return e.startServer()
}

// validateState ensures the engine is properly initialized.
func (e *Engine) validateState() error {
	if !e.initialized {
		return ErrEngineNotInitialized
	}
	return nil
}

// initializeComponents starts all background processes and cleanup routines.
func (e *Engine) initializeComponents(ctx context.Context) {
	// Start the plugin manager's cleanup routine
	e.pluginManager.StartCleanup(ctx)
}

// startServer creates and starts the HTTP server.
func (e *Engine) startServer() error {
	handlers := NewHandlers(e, e.logger)
	server := NewServer(e.socketPath, e.httpAddr, handlers, e.logger)

	e.logger.Printf("Starting Ignition engine server on socket %s and HTTP %s", e.socketPath, e.httpAddr)
	return server.Start()
}

// FunctionManager interface implementation - methods below delegate to the function manager

// LoadFunctionWithContext loads a function with the specified identifier and configuration.
//
// Parameters:
//   - ctx: Context for cancellation and timeout
//   - namespace: The function namespace
//   - name: The function name
//   - identifier: The function identifier (digest or tag)
//   - config: Configuration values for the function
//
// Returns:
//   - error: Any error that occurred during loading
func (e *Engine) LoadFunctionWithContext(ctx context.Context, namespace, name, identifier string, config map[string]string) error {
	return e.functionManager.LoadFunction(ctx, namespace, name, identifier, config)
}

// LoadFunctionWithForce loads a function with the option to force loading even if stopped.
//
// Parameters:
//   - ctx: Context for cancellation and timeout
//   - namespace: The function namespace
//   - name: The function name
//   - identifier: The function identifier (digest or tag)
//   - config: Configuration values for the function
//   - force: Whether to force loading even if the function is marked as stopped
//
// Returns:
//   - error: Any error that occurred during loading
func (e *Engine) LoadFunctionWithForce(ctx context.Context, namespace, name, identifier string, config map[string]string, force bool) error {
	return e.functionManager.LoadFunctionWithForce(ctx, namespace, name, identifier, config, force)
}

// CallFunctionWithContext calls a function with the specified parameters.
//
// Parameters:
//   - ctx: Context for cancellation and timeout
//   - namespace: The function namespace
//   - name: The function name
//   - entrypoint: The entry point function to call
//   - payload: The input payload for the function
//
// Returns:
//   - []byte: The output from the function call
//   - error: Any error that occurred during execution
func (e *Engine) CallFunctionWithContext(ctx context.Context, namespace, name, entrypoint string, payload []byte) ([]byte, error) {
	return e.functionManager.CallFunction(ctx, namespace, name, entrypoint, payload)
}

// UnloadFunction unloads a function, removing it from memory but preserving its configuration.
//
// Parameters:
//   - namespace: The function namespace
//   - name: The function name
//
// Returns:
//   - error: Any error that occurred during unloading
func (e *Engine) UnloadFunction(namespace, name string) error {
	return e.functionManager.UnloadFunction(namespace, name)
}

// StopFunction stops a function and marks it as explicitly stopped to prevent auto-reload.
//
// Parameters:
//   - namespace: The function namespace
//   - name: The function name
//
// Returns:
//   - error: Any error that occurred during stopping
func (e *Engine) StopFunction(namespace, name string) error {
	return e.functionManager.StopFunction(namespace, name)
}

<<<<<<< HEAD
// IsLoaded checks if a function is currently loaded.
//
// Parameters:
//   - namespace: The function namespace
//   - name: The function name
//
// Returns:
//   - bool: True if the function is loaded, false otherwise
func (e *Engine) IsLoaded(namespace, name string) bool {
	return e.functionManager.IsLoaded(namespace, name)
=======
// LoadFunctionWithContextAndForce is a context-aware version of LoadFunction with optional force loading
func (e *Engine) LoadFunctionWithContextAndForce(ctx context.Context, namespace, name, identifier string, config map[string]string, force bool) error {
	e.logger.Printf("Loading function: %s/%s (identifier: %s, force: %v)", namespace, name, identifier, force)
	functionKey := components.GetFunctionKey(namespace, name)

	// Check if the function is stopped - only allow loading if force is true
	if e.IsFunctionStopped(namespace, name) && !force {
		e.logger.Printf("Function %s/%s is stopped and cannot be loaded without force option", namespace, name)
		e.logStore.AddLog(functionKey, LevelError, "Cannot load stopped function. Use 'ignition function run' to explicitly load it")
		return fmt.Errorf("function was explicitly stopped - use 'ignition function run' to load it")
	}

	// If force is true and function is stopped, clear the stopped status
	if force && e.IsFunctionStopped(namespace, name) {
		e.logger.Printf("Force loading stopped function %s/%s - clearing stopped status", namespace, name)
		e.logStore.AddLog(functionKey, LevelInfo, "Force loading stopped function - clearing stopped status")
		e.pluginManager.ClearStoppedStatus(functionKey)
	}

	e.logStore.AddLog(functionKey, LevelInfo, fmt.Sprintf("Loading function with identifier: %s", identifier))

	// Create a copy of the config map
	configCopy := make(map[string]string)
	for k, v := range config {
		configCopy[k] = v
	}

	// Fetch the WASM bytes from the registry
	loadStart := time.Now()

	// Create a channel for the result
	type pullResult struct {
		wasmBytes   []byte
		versionInfo *registry.VersionInfo
		err         error
	}

	// Use a channel with buffer size 1 to prevent goroutine leaks
	resultCh := make(chan pullResult, 1)

	// Pull in a separate goroutine to allow for cancellation
	go func() {
		wasmBytes, versionInfo, err := e.registry.Pull(namespace, name, identifier)
		select {
		case resultCh <- pullResult{wasmBytes, versionInfo, err}:
			// Result sent successfully
		case <-ctx.Done():
			// Context was cancelled, but we need to send the result to avoid goroutine leak
			select {
			case resultCh <- pullResult{nil, nil, ctx.Err()}:
			default:
				// Channel is already closed or full, nothing to do
			}
		}
	}()

	// Wait for the result or context cancellation
	var result pullResult
	select {
	case result = <-resultCh:
		// Result received
	case <-ctx.Done():
		// Context cancelled, wait for the result to avoid goroutine leak
		result = <-resultCh
	}

	// Check for errors from the Pull operation
	if result.err != nil {
		errMsg := fmt.Sprintf("Failed to fetch WASM file from registry: %v", result.err)
		e.logger.Errorf(errMsg)
		e.logStore.AddLog(functionKey, LevelError, errMsg)
		return fmt.Errorf("failed to fetch WASM file from registry: %w", result.err)
	}

	wasmBytes, versionInfo := result.wasmBytes, result.versionInfo

	e.logStore.AddLog(functionKey, LevelInfo,
		fmt.Sprintf("Function pulled from registry (size: %d bytes, time: %v)",
			len(wasmBytes), time.Since(loadStart)))

	actualDigest := versionInfo.FullDigest

	// Check if already loaded with same digest and config
	alreadyLoaded := e.pluginManager.IsPluginLoaded(functionKey)

	if alreadyLoaded {
		digestChanged := e.pluginManager.HasDigestChanged(functionKey, actualDigest)
		configChanged := e.pluginManager.HasConfigChanged(functionKey, configCopy)

		if !digestChanged && !configChanged {
			e.logger.Printf("Function %s already loaded with same digest and config", functionKey)
			e.logStore.AddLog(functionKey, LevelInfo, "Function already loaded with same digest and config")
			return nil
		}

		if digestChanged {
			oldDigest, _ := e.pluginManager.GetPluginDigest(functionKey)
			e.logger.Printf("Function %s digest changed from %s to %s, reloading",
				functionKey, oldDigest, actualDigest)
			e.logStore.AddLog(functionKey, LevelInfo,
				fmt.Sprintf("Function digest changed from %s to %s, reloading",
					oldDigest, actualDigest))
		}

		if configChanged {
			e.logger.Printf("Function %s configuration changed, reloading", functionKey)
			e.logStore.AddLog(functionKey, LevelInfo, "Function configuration changed, reloading")
		}

		// Remove the old plugin from the plugin manager
		e.pluginManager.RemovePlugin(functionKey)

		// Remove circuit breaker for this function
		e.circuitBreakers.RemoveCircuitBreaker(functionKey)
	}

	// Create a new plugin instance
	initStart := time.Now()

	// Create plugin in a cancellable goroutine
	type pluginResult struct {
		plugin *extism.Plugin
		err    error
	}

	pluginCh := make(chan pluginResult, 1)

	go func() {
		plugin, err := components.CreatePlugin(wasmBytes, versionInfo, configCopy)
		select {
		case pluginCh <- pluginResult{plugin, err}:
			// Result sent successfully
		case <-ctx.Done():
			// Context was cancelled, but cleanup and send result to avoid goroutine leak
			if plugin != nil && err == nil {
				plugin.Close(context.Background())
			}
			select {
			case pluginCh <- pluginResult{nil, ctx.Err()}:
			default:
				// Channel is already closed or full, nothing to do
			}
		}
	}()

	// Wait for plugin creation or context cancellation
	var pluginRes pluginResult
	select {
	case pluginRes = <-pluginCh:
		// Result received
	case <-ctx.Done():
		// Context cancelled, wait for the result to avoid goroutine leak
		pluginRes = <-pluginCh
	}

	// Check for errors from the plugin creation
	if pluginRes.err != nil {
		errMsg := fmt.Sprintf("Failed to initialize plugin: %v", pluginRes.err)
		e.logger.Errorf(errMsg)
		e.logStore.AddLog(functionKey, LevelError, errMsg)
		return fmt.Errorf("failed to initialize plugin: %w", pluginRes.err)
	}

	plugin := pluginRes.plugin

	e.logStore.AddLog(functionKey, LevelInfo,
		fmt.Sprintf("Plugin initialized successfully (time: %v)", time.Since(initStart)))

	// Store the plugin in the plugin manager
	e.pluginManager.StorePlugin(functionKey, plugin, actualDigest, configCopy)

	successMsg := fmt.Sprintf("Function loaded successfully: %s", functionKey)
	e.logger.Printf(successMsg)
	e.logStore.AddLog(functionKey, LevelInfo, successMsg)
	return nil
>>>>>>> 1657af8a
}

// WasPreviouslyLoaded checks if a function was previously loaded and returns its config.
//
// Parameters:
//   - namespace: The function namespace
//   - name: The function name
//
// Returns:
//   - bool: True if the function was previously loaded
//   - map[string]string: The function's last known configuration
func (e *Engine) WasPreviouslyLoaded(namespace, name string) (bool, map[string]string) {
	return e.functionManager.WasPreviouslyLoaded(namespace, name)
}

// IsFunctionStopped checks if a function is explicitly stopped.
//
// Parameters:
//   - namespace: The function namespace
//   - name: The function name
//
// Returns:
//   - bool: True if the function is stopped, false otherwise
func (e *Engine) IsFunctionStopped(namespace, name string) bool {
	return e.functionManager.IsStopped(namespace, name)
}

// BuildFunction builds a function and stores it in the registry.
//
// Parameters:
//   - namespace: The function namespace
//   - name: The function name
//   - path: The path to the function source code
//   - tag: The tag to assign to the built function
//   - config: The function manifest configuration
//
// Returns:
//   - *types.BuildResult: The result of the build operation
//   - error: Any error that occurred during building
func (e *Engine) BuildFunction(namespace, name, path, tag string, config manifest.FunctionManifest) (*types.BuildResult, error) {
	return e.functionManager.BuildFunction(namespace, name, path, tag, config)
}

// ReassignTag reassigns a tag to a different function version.
//
// Parameters:
//   - namespace: The function namespace
//   - name: The function name
//   - tag: The tag to reassign
//   - newDigest: The digest of the version to assign the tag to
//
// Returns:
//   - error: Any error that occurred during the operation
func (e *Engine) ReassignTag(namespace, name, tag, newDigest string) error {
	return e.functionManager.ReassignTag(namespace, name, tag, newDigest)
}

// RegistryOperator interface implementation

// GetRegistry returns the registry instance used by the engine.
//
// Returns:
//   - registry.Registry: The registry instance
func (e *Engine) GetRegistry() registry.Registry {
	return e.registry
}<|MERGE_RESOLUTION|>--- conflicted
+++ resolved
@@ -263,7 +263,6 @@
 	return e.functionManager.StopFunction(namespace, name)
 }
 
-<<<<<<< HEAD
 // IsLoaded checks if a function is currently loaded.
 //
 // Parameters:
@@ -274,7 +273,189 @@
 //   - bool: True if the function is loaded, false otherwise
 func (e *Engine) IsLoaded(namespace, name string) bool {
 	return e.functionManager.IsLoaded(namespace, name)
-=======
+}
+
+// WasPreviouslyLoaded checks if a function was previously loaded and returns its config.
+//
+// Parameters:
+//   - namespace: The function namespace
+//   - name: The function name
+//
+// Returns:
+//   - bool: True if the function was previously loaded
+//   - map[string]string: The function's last known configuration
+func (e *Engine) WasPreviouslyLoaded(namespace, name string) (bool, map[string]string) {
+	return e.functionManager.WasPreviouslyLoaded(namespace, name)
+}
+
+// IsFunctionStopped checks if a function is explicitly stopped.
+//
+// Parameters:
+//   - namespace: The function namespace
+//   - name: The function name
+//
+// Returns:
+//   - bool: True if the function is stopped, false otherwise
+func (e *Engine) IsFunctionStopped(namespace, name string) bool {
+	return e.functionManager.IsStopped(namespace, name)
+}
+
+// BuildFunction builds a function and stores it in the registry.
+//
+// Parameters:
+//   - namespace: The function namespace
+//   - name: The function name
+//   - path: The path to the function source code
+//   - tag: The tag to assign to the built function
+//   - config: The function manifest configuration
+//
+// Returns:
+//   - *types.BuildResult: The result of the build operation
+//   - error: Any error that occurred during building
+func (e *Engine) BuildFunction(namespace, name, path, tag string, config manifest.FunctionManifest) (*types.BuildResult, error) {
+	return e.functionManager.BuildFunction(namespace, name, path, tag, config)
+}
+
+// ReassignTag reassigns a tag to a different function version.
+//
+// Parameters:
+//   - namespace: The function namespace
+//   - name: The function name
+//   - tag: The tag to reassign
+//   - newDigest: The digest of the version to assign the tag to
+//
+// Returns:
+//   - error: Any error that occurred during the operation
+func (e *Engine) ReassignTag(namespace, name, tag, newDigest string) error {
+	return e.functionManager.ReassignTag(namespace, name, tag, newDigest)
+}
+
+// RegistryOperator interface implementation
+
+// GetRegistry returns the registry instance used by the engine.
+//
+// Returns:
+//   - registry.Registry: The registry instance
+func (e *Engine) GetRegistry() registry.Registry {
+	return e.registry
+}
+
+// CallFunctionWithContext calls a function with a context that can be used for cancellation
+func (e *Engine) CallFunctionWithContext(ctx context.Context, namespace, name, entrypoint string, payload []byte) ([]byte, error) {
+	functionKey := components.GetFunctionKey(namespace, name)
+
+	e.logStore.AddLog(functionKey, logging.LevelInfo, fmt.Sprintf("Function call: %s with payload size %d bytes", entrypoint, len(payload)))
+
+	// Quick circuit breaker check
+	cb := e.circuitBreakers.GetCircuitBreaker(functionKey)
+	if cb.IsOpen() {
+		errMsg := fmt.Sprintf("Circuit breaker is open for function %s", functionKey)
+		e.logStore.AddLog(functionKey, logging.LevelError, errMsg)
+		return nil, fmt.Errorf("%s", errMsg)
+	}
+
+	// Get the plugin
+	plugin, ok := e.pluginManager.GetPlugin(functionKey)
+	if !ok {
+		// Check for a racing condition where the plugin may have been unloaded
+		// since our call to IsPluginLoaded
+		e.logStore.AddLog(functionKey, logging.LevelError, "Function not loaded")
+		return nil, ErrFunctionNotLoaded
+	}
+
+	startTime := time.Now()
+
+	// Result channel with buffer to prevent goroutine leaks
+	resultCh := make(chan struct {
+		output []byte
+		err    error
+	}, 1)
+
+	// Cancel context for the goroutine if this function returns
+	execCtx, cancel := context.WithCancel(ctx)
+	defer cancel()
+
+	// Execute the plugin call in a goroutine
+	go func() {
+		_, output, err := plugin.Call(entrypoint, payload)
+
+		// Send the result, handling the case where the context is cancelled
+		select {
+		case resultCh <- struct {
+			output []byte
+			err    error
+		}{output, err}:
+			// Result sent successfully
+		case <-execCtx.Done():
+			// Context was cancelled, nothing to do
+		}
+	}()
+
+	// Wait for the result or context cancellation
+	select {
+	case result := <-resultCh:
+		if result.err != nil {
+			// Record the failure in the circuit breaker
+			isOpen := cb.RecordFailure()
+			errMsg := fmt.Sprintf("Failed to call function: %v", result.err)
+			e.logStore.AddLog(functionKey, LevelError, errMsg)
+
+			if isOpen {
+				cbMsg := fmt.Sprintf("Circuit breaker opened for function %s", functionKey)
+				e.logger.Printf(cbMsg)
+				e.logStore.AddLog(functionKey, LevelError, cbMsg)
+			}
+
+			return nil, fmt.Errorf("failed to call function: %w", result.err)
+		}
+
+		// Record success in metrics and logs
+		execTime := time.Since(startTime)
+		e.logStore.AddLog(functionKey, LevelInfo,
+			fmt.Sprintf("Function executed successfully: %s (execution time: %v, response size: %d bytes)",
+				entrypoint, execTime, len(result.output)))
+
+		cb.RecordSuccess()
+		return result.output, nil
+
+	case <-ctx.Done():
+		// The context deadline was exceeded or cancelled
+		isOpen := cb.RecordFailure()
+
+		// Determine the specific error
+		var errMsg string
+		if ctx.Err() == context.DeadlineExceeded {
+			errMsg = fmt.Sprintf("Function execution timed out after %v", e.defaultTimeout)
+		} else {
+			errMsg = "Function execution was cancelled"
+		}
+
+		e.logStore.AddLog(functionKey, LevelError, errMsg)
+
+		if isOpen {
+			cbMsg := fmt.Sprintf("Circuit breaker opened for function %s", functionKey)
+			e.logger.Printf(cbMsg)
+			e.logStore.AddLog(functionKey, LevelError, cbMsg)
+		}
+
+		return nil, fmt.Errorf("%s", errMsg)
+	}
+}
+
+// CallFunction calls a function (wrapper for backward compatibility)
+func (e *Engine) CallFunction(namespace, name, entrypoint string, payload []byte) ([]byte, error) {
+	// Create a context with the default timeout
+	ctx, cancel := context.WithTimeout(context.Background(), e.defaultTimeout)
+	defer cancel()
+
+	return e.CallFunctionWithContext(ctx, namespace, name, entrypoint, payload)
+}
+
+// LoadFunctionWithContext is a context-aware version of LoadFunction
+func (e *Engine) LoadFunctionWithContext(ctx context.Context, namespace, name, identifier string, config map[string]string) error {
+	return e.LoadFunctionWithContextAndForce(ctx, namespace, name, identifier, config, false)
+}
+
 // LoadFunctionWithContextAndForce is a context-aware version of LoadFunction with optional force loading
 func (e *Engine) LoadFunctionWithContextAndForce(ctx context.Context, namespace, name, identifier string, config map[string]string, force bool) error {
 	e.logger.Printf("Loading function: %s/%s (identifier: %s, force: %v)", namespace, name, identifier, force)
@@ -450,70 +631,145 @@
 	e.logger.Printf(successMsg)
 	e.logStore.AddLog(functionKey, LevelInfo, successMsg)
 	return nil
->>>>>>> 1657af8a
-}
-
-// WasPreviouslyLoaded checks if a function was previously loaded and returns its config.
-//
-// Parameters:
-//   - namespace: The function namespace
-//   - name: The function name
-//
-// Returns:
-//   - bool: True if the function was previously loaded
-//   - map[string]string: The function's last known configuration
-func (e *Engine) WasPreviouslyLoaded(namespace, name string) (bool, map[string]string) {
-	return e.functionManager.WasPreviouslyLoaded(namespace, name)
-}
-
-// IsFunctionStopped checks if a function is explicitly stopped.
-//
-// Parameters:
-//   - namespace: The function namespace
-//   - name: The function name
-//
-// Returns:
-//   - bool: True if the function is stopped, false otherwise
+}
+
+// LoadFunction loads a function into memory (wrapper for backward compatibility)
+func (e *Engine) LoadFunction(namespace, name, identifier string, config map[string]string) error {
+	// Create a context with the default timeout
+	ctx, cancel := context.WithTimeout(context.Background(), e.defaultTimeout)
+	defer cancel()
+
+	return e.LoadFunctionWithContextAndForce(ctx, namespace, name, identifier, config, false)
+}
+
+func (e *Engine) LoadFunctionWithForce(namespace, name, identifier string, config map[string]string, force bool) error {
+	// Create a context with the default timeout
+	ctx, cancel := context.WithTimeout(context.Background(), e.defaultTimeout)
+	defer cancel()
+
+	return e.LoadFunctionWithContextAndForce(ctx, namespace, name, identifier, config, force)
+}
+
+func (e *Engine) BuildFunction(namespace, name, path, tag string, config manifest.FunctionManifest) (*types.BuildResult, error) {
+	e.logger.Printf("Building function: %s/%s", namespace, name)
+
+	buildStart := time.Now()
+
+	if namespace == "" {
+		namespace = "default"
+	}
+	if name == "" {
+		name = filepath.Base(path)
+	}
+
+	buildResult, err := e.functionService.BuildFunction(path, config)
+	if err != nil {
+		e.logger.Errorf("Failed to build function: %v", err)
+		return nil, fmt.Errorf("failed to build function: %w", err)
+	}
+
+	wasmBytes, err := os.ReadFile(buildResult.Path)
+	if err != nil {
+		return nil, fmt.Errorf("failed to read wasm file: %w", err)
+	}
+
+	if tag == "" {
+		tag = buildResult.Digest
+	}
+
+	if err := e.registry.Push(namespace, name, wasmBytes, buildResult.Digest, tag, config.FunctionSettings.VersionSettings); err != nil {
+		return nil, fmt.Errorf("failed to store in registry: %w", err)
+	}
+
+	e.logger.Printf("Function built successfully: %s/%s (digest: %s, tag: %s)",
+		namespace, name, buildResult.Digest, tag)
+
+	return &types.BuildResult{
+		Name:      name,
+		Namespace: namespace,
+		Digest:    buildResult.Digest,
+		BuildTime: time.Since(buildStart),
+		Tag:       tag,
+	}, nil
+}
+
+func (e *Engine) ReassignTag(namespace, name, tag, newDigest string) error {
+	e.logger.Printf("Reassigning tag %s to digest %s for function: %s/%s", tag, newDigest, namespace, name)
+
+	if err := e.registry.ReassignTag(namespace, name, tag, newDigest); err != nil {
+		e.logger.Errorf("Failed to reassign tag: %v", err)
+		return fmt.Errorf("failed to reassign tag: %w", err)
+	}
+
+	e.logger.Printf("Tag %s reassigned to digest %s for function: %s/%s", tag, newDigest, namespace, name)
+	return nil
+}
+
+func (e *Engine) UnloadFunction(namespace, name string) error {
+	e.logger.Printf("Unloading function: %s/%s", namespace, name)
+	functionKey := components.GetFunctionKey(namespace, name)
+
+	e.logStore.AddLog(functionKey, LevelInfo, "Unloading function")
+
+	// Check if the function is loaded
+	if !e.pluginManager.IsPluginLoaded(functionKey) {
+		notLoadedMsg := fmt.Sprintf("Function %s is not loaded, nothing to unload", functionKey)
+		e.logger.Printf(notLoadedMsg)
+		e.logStore.AddLog(functionKey, LevelInfo, notLoadedMsg)
+		return nil
+	}
+
+	unloadStart := time.Now()
+
+	// Remove the plugin from the plugin manager
+	e.pluginManager.RemovePlugin(functionKey)
+
+	// Remove circuit breaker for this function
+	e.circuitBreakers.RemoveCircuitBreaker(functionKey)
+
+	successMsg := fmt.Sprintf("Function %s unloaded successfully (time: %v)", functionKey, time.Since(unloadStart))
+	e.logger.Printf(successMsg)
+	e.logStore.AddLog(functionKey, LevelInfo, successMsg)
+
+	e.logStore.AddLog(functionKey, LevelInfo, "Function unloaded - this is the final log entry")
+
+	return nil
+}
+
+// StopFunction fully stops a function and prevents automatic reloading
+func (e *Engine) StopFunction(namespace, name string) error {
+	e.logger.Printf("Stopping function: %s/%s", namespace, name)
+	functionKey := components.GetFunctionKey(namespace, name)
+
+	e.logStore.AddLog(functionKey, LevelInfo, "Stopping function")
+
+	// Check if the function is already stopped
+	if e.pluginManager.IsFunctionStopped(functionKey) {
+		alreadyStoppedMsg := fmt.Sprintf("Function %s is already stopped", functionKey)
+		e.logger.Printf(alreadyStoppedMsg)
+		e.logStore.AddLog(functionKey, LevelInfo, alreadyStoppedMsg)
+		return nil
+	}
+
+	stopStart := time.Now()
+
+	// Stop the function using the plugin manager's StopFunction method
+	e.pluginManager.StopFunction(functionKey)
+
+	// Remove circuit breaker for this function
+	e.circuitBreakers.RemoveCircuitBreaker(functionKey)
+
+	successMsg := fmt.Sprintf("Function %s stopped successfully (time: %v)", functionKey, time.Since(stopStart))
+	e.logger.Printf(successMsg)
+	e.logStore.AddLog(functionKey, LevelInfo, successMsg)
+
+	e.logStore.AddLog(functionKey, LevelInfo, "Function stopped - will not be automatically reloaded")
+
+	return nil
+}
+
+// IsFunctionStopped checks if a function has been explicitly stopped
 func (e *Engine) IsFunctionStopped(namespace, name string) bool {
-	return e.functionManager.IsStopped(namespace, name)
-}
-
-// BuildFunction builds a function and stores it in the registry.
-//
-// Parameters:
-//   - namespace: The function namespace
-//   - name: The function name
-//   - path: The path to the function source code
-//   - tag: The tag to assign to the built function
-//   - config: The function manifest configuration
-//
-// Returns:
-//   - *types.BuildResult: The result of the build operation
-//   - error: Any error that occurred during building
-func (e *Engine) BuildFunction(namespace, name, path, tag string, config manifest.FunctionManifest) (*types.BuildResult, error) {
-	return e.functionManager.BuildFunction(namespace, name, path, tag, config)
-}
-
-// ReassignTag reassigns a tag to a different function version.
-//
-// Parameters:
-//   - namespace: The function namespace
-//   - name: The function name
-//   - tag: The tag to reassign
-//   - newDigest: The digest of the version to assign the tag to
-//
-// Returns:
-//   - error: Any error that occurred during the operation
-func (e *Engine) ReassignTag(namespace, name, tag, newDigest string) error {
-	return e.functionManager.ReassignTag(namespace, name, tag, newDigest)
-}
-
-// RegistryOperator interface implementation
-
-// GetRegistry returns the registry instance used by the engine.
-//
-// Returns:
-//   - registry.Registry: The registry instance
-func (e *Engine) GetRegistry() registry.Registry {
-	return e.registry
+	functionKey := components.GetFunctionKey(namespace, name)
+	return e.pluginManager.IsFunctionStopped(functionKey)
 }